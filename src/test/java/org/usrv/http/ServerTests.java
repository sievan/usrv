package org.usrv.http;

import org.junit.jupiter.api.*;
import org.usrv.config.ServerConfig;

import java.io.*;
import java.net.Socket;
import java.net.URI;
import java.net.http.HttpClient;
import java.net.http.HttpRequest;
import java.net.http.HttpResponse;
import java.nio.file.Files;
import java.nio.file.Path;
import java.time.Duration;
import java.util.ArrayList;
import java.util.Comparator;
import java.util.concurrent.CompletableFuture;
import java.util.concurrent.Executors;
import java.util.concurrent.TimeUnit;
import java.util.stream.Stream;

import static org.hamcrest.MatcherAssert.assertThat;
import static org.hamcrest.Matchers.containsString;
import static org.junit.jupiter.api.Assertions.*;

record ServerAndThread(Server server, Thread thread) {
}

@TestInstance(TestInstance.Lifecycle.PER_CLASS)
class ServerTests {
    private Server server;
    private Thread serverThread;
    private HttpClient httpClient;
    private static final String TEST_CONTENT = "<html><body>Test Content</body></html>";
    private static final Path defaultDistDirectory = Path.of("./TEST_DIST/dist");

    ServerAndThread startServerInNewThread(ServerConfig config) {
        Thread thread;
        Server newServer = new Server(config);
        thread = new Thread(newServer::start);
        thread.start();

        return new ServerAndThread(newServer, thread);
    }


    @BeforeAll
    void setup() throws Exception {
        // Create test dist directory and index.html
        Files.createDirectories(defaultDistDirectory);
        Files.writeString(Path.of(defaultDistDirectory.toString(), "index.html"), TEST_CONTENT);

        // Initialize HTTP client
        httpClient = HttpClient.newBuilder()
                .connectTimeout(Duration.ofSeconds(5))
                .build();

        // Start server in separate thread
        ServerConfig config = new ServerConfig(defaultDistDirectory.toString(), 80, false);
        ServerAndThread serverAndThread = startServerInNewThread(config);
        server = serverAndThread.server();
        serverThread = serverAndThread.thread();

        // Wait for server to start
        Thread.sleep(1000);
    }

    /*
     * Integration tests
     */
    @Test
    @DisplayName("Server responds to HTTP GET request")
    void serverRespondsToHttpRequest() throws Exception {
        HttpRequest request = HttpRequest.newBuilder()
                .uri(URI.create("http://localhost:80"))
                .GET()
                .build();

        HttpResponse<String> response = httpClient.send(request,
                HttpResponse.BodyHandlers.ofString());

        assertEquals(200, response.statusCode());
        assertThat(response.body(), containsString(TEST_CONTENT));
    }

    @Test
    @DisplayName("Server can be started with custom config")
    void serverWithCustomConfig() throws Exception {
        ServerAndThread customServerAndThread = startServerInNewThread(new ServerConfig(defaultDistDirectory.toString(), 81, false));

        try {
            HttpRequest request = HttpRequest.newBuilder()
                    .uri(URI.create("http://localhost:81"))
                    .GET()
                    .build();

            HttpResponse<String> response = httpClient.send(request,
                    HttpResponse.BodyHandlers.ofString());

            assertEquals(200, response.statusCode());
            assertThat(response.body(), containsString(TEST_CONTENT));
        } finally {
            customServerAndThread.server().stop();
            customServerAndThread.thread().join(1000);
        }
    }


    @Test
    @DisplayName("A server can be run with SPA configuration")
    void serverWithSPAConfig() throws Exception {
        ServerAndThread customServerAndThread = startServerInNewThread(new ServerConfig(defaultDistDirectory.toString(), 82, true));

        try {
            HttpRequest request = HttpRequest.newBuilder()
                    .uri(URI.create("http://localhost:82"))
                    .header("Accept", "text/html")
                    .GET()
                    .build();

            HttpResponse<String> response = httpClient.send(request,
                    HttpResponse.BodyHandlers.ofString());

            assertEquals(200, response.statusCode());
            assertThat(response.body(), containsString(TEST_CONTENT));

            assertTrue(customServerAndThread.server().isShouldRun());

            HttpRequest requestSubpage = HttpRequest.newBuilder()
                    .uri(URI.create("http://localhost:82/asubpage"))
                    .header("Accept", "text/html")
                    .GET()
                    .build();

            HttpResponse<String> responseSubpage = httpClient.send(requestSubpage,
                    HttpResponse.BodyHandlers.ofString());

            assertEquals(200, responseSubpage.statusCode());
            assertThat(responseSubpage.body(), containsString(TEST_CONTENT));
        } finally {
            customServerAndThread.server().stop();
            customServerAndThread.thread().join(1000);
        }
    }

    @Test
    @DisplayName("Server responds with a 400 status if the request is malformed")
    void serverRespondsWith400() throws Exception {
        try (Socket socket = new Socket("localhost", 80);
             PrintWriter out = new PrintWriter(socket.getOutputStream(), true);
             BufferedReader in = new BufferedReader(new InputStreamReader(socket.getInputStream()))) {

            // Send a malformed request
            out.println("GET");
            out.println("Host: localhost");
            out.println("User-Agent: insomnia/10.3.1\n");
            out.println("Accept: */*\n");  // Missing path and HTTP version
            out.flush();

            // Read and print the response
            ArrayList<String> lines = new ArrayList<>();
            String line;

            while ((line = in.readLine()) != null && !line.isEmpty()) {
                lines.add(line);
            }


            assertEquals("HTTP/1.1 400 Bad Request", lines.getFirst());

        }
    }

    @Test
    @DisplayName("Server responds with a 400 status if the request is missing host for HTTP 1.1")
    void serverRespondsWith400WhenMissingHost() throws Exception {
        try (Socket socket = new Socket("localhost", 80);
             PrintWriter out = new PrintWriter(socket.getOutputStream(), true);
             BufferedReader in = new BufferedReader(new InputStreamReader(socket.getInputStream()))) {

            out.println("GET / HTTP/1.1");
            out.println("User-Agent: insomnia/10.3.1\n");
            out.println("Accept: */*\n");
            out.flush();

            ArrayList<String> lines = new ArrayList<>();
            String line;

            while ((line = in.readLine()) != null && !line.isEmpty()) {
                lines.add(line);
            }

            assertEquals("HTTP/1.1 400 Bad Request", lines.getFirst());
        }
    }

    @Test
    @DisplayName("Server uses cached response for subsequent requests")
    void serverUsesCachedResponse() throws Exception {
        Path path = Path.of("./TEST_DIST/dist/index.html");
        try {
            // Make first request to populate cache
            HttpRequest firstRequest = HttpRequest.newBuilder()
                    .uri(URI.create("http://localhost:80"))
                    .GET()
                    .build();

            httpClient.send(firstRequest, HttpResponse.BodyHandlers.ofString());

            // Modify the file content
            Files.writeString(path, "Modified Content");

            // Make second request - should get cached response
            HttpRequest secondRequest = HttpRequest.newBuilder()
                    .uri(URI.create("http://localhost:80"))
                    .GET()
                    .build();

            HttpResponse<String> response = httpClient.send(secondRequest,
                    HttpResponse.BodyHandlers.ofString());

            assertTrue(response.body().contains(TEST_CONTENT));
            assertFalse(response.body().contains("Modified Content"));
        } finally {
            Files.writeString(path, TEST_CONTENT);
        }
    }

    @Test
    @DisplayName("Server should respond with the requested file and contents")
    void serverRespondsWithAnyFile() throws Exception {
        Files.writeString(Path.of(defaultDistDirectory.toString(), "newfile.txt"), "New content");

        HttpRequest request = HttpRequest.newBuilder()
                .uri(URI.create("http://localhost:80/newfile.txt"))
                .GET()
                .build();

        HttpResponse<String> response = httpClient.send(request,
                HttpResponse.BodyHandlers.ofString());

        assertEquals(200, response.statusCode());
        assertThat(response.body(), containsString("New content"));
    }

    @Test
    @DisplayName("Server handles different mime types correctly")
    void serverRespondsWithRightMimeType() throws Exception {
        // text/plain
        Files.writeString(Path.of(defaultDistDirectory.toString(), "newfile.txt"), "New content");
        HttpRequest txtRequest = HttpRequest.newBuilder()
                .uri(URI.create("http://localhost:80/newfile.txt"))
                .GET()
                .build();

        HttpResponse<String> response = httpClient.send(txtRequest,
                HttpResponse.BodyHandlers.ofString());

        assertEquals(200, response.statusCode());
        assertEquals("text/plain", response.headers().map().get("Content-Type").getFirst());
        assertThat(response.body(), containsString("New content"));

        // image/svg+xml
        Files.writeString(Path.of(defaultDistDirectory.toString(), "newfile.svg"), "New content");
        HttpRequest svgRequest = HttpRequest.newBuilder()
                .uri(URI.create("http://localhost:80/newfile.svg"))
                .GET()
                .build();

        response = httpClient.send(svgRequest,
                HttpResponse.BodyHandlers.ofString());

        assertEquals(200, response.statusCode());
        assertEquals("image/svg+xml", response.headers().map().get("Content-Type").getFirst());
        assertThat(response.body(), containsString("New content"));
    }

    @Test
    @DisplayName("Server responds with 404 if file isn't found")
    void serverRespondsWith404() throws Exception {

        HttpRequest request = HttpRequest.newBuilder()
                .uri(URI.create("http://localhost:80/notafile"))
                .GET()
                .build();

        HttpResponse<String> response = httpClient.send(request,
                HttpResponse.BodyHandlers.ofString());

        assertEquals(404, response.statusCode());
    }

    @Test
    @DisplayName("Server handles multiple concurrent requests")
    void serverHandlesMultipleRequests() throws Exception {
        // Create HttpClients with requests running in their own threads
        try (HttpClient multiThreadedHttpClient = HttpClient.newBuilder()
                .connectTimeout(Duration.ofSeconds(20))
                .executor(Executors.newVirtualThreadPerTaskExecutor()) // Use virtual threads for client
                .build()) {

            HttpRequest request = HttpRequest.newBuilder()
                    .uri(URI.create("http://localhost:80"))
                    .GET()
                    .build();

            // Send 1000 concurrent requests
            var futures = new ArrayList<CompletableFuture<HttpResponse<String>>>();
            for (int i = 0; i < 1000; i++) {
                futures.add(multiThreadedHttpClient.sendAsync(request,
                        HttpResponse.BodyHandlers.ofString()));
            }

            // Wait for all requests to complete
            CompletableFuture.allOf(futures.toArray(new CompletableFuture[0]))
                    .get(60, TimeUnit.SECONDS);

            // Verify all responses
            for (var future : futures) {
                HttpResponse<String> response = future.get();
                assertEquals(200, response.statusCode());
                assertThat(response.body(), containsString(TEST_CONTENT));
            }
        }
    }

    @Test
<<<<<<< HEAD
    @DisplayName("Server always returns a content-length header in response")
    void testContentLengthHeader() throws Exception {

        // call API that will return contents of test file
        HttpRequest request = HttpRequest.newBuilder()
                .uri(URI.create("http://localhost:80"))
                .GET()
                .build();

        HttpResponse<String> response = httpClient.send(request,
                HttpResponse.BodyHandlers.ofString());

        // Validate that Content-Length matches response body size
        assertEquals(String.valueOf(response.body().getBytes().length), response.headers().firstValue("Content-Length").get());

        // call API with non-existent file
        request = HttpRequest.newBuilder()
                .uri(URI.create("http://localhost:80/nonexistent.txt"))
                .GET()
                .build();

        response = httpClient.send(request,
                HttpResponse.BodyHandlers.ofString());
                
        // again validation
        assertEquals(String.valueOf(response.body().getBytes().length), response.headers().firstValue("Content-Length").get());
=======
    @DisplayName("Server should respond with headers for HEAD requests")
    void serverRespondsWithHeadersForFile() throws Exception {
        Files.writeString(Path.of(defaultDistDirectory.toString(), "newfile.txt"), "New content");

        try (Socket socket = new Socket("localhost", 80);
            PrintWriter out = new PrintWriter(socket.getOutputStream(), true);
            BufferedReader in = new BufferedReader(new InputStreamReader(socket.getInputStream()))) {

            // Send HEAD request
            out.println("HEAD /newfile.txt HTTP/1.1");
            out.println("Host: localhost");
            out.println("");

            String statusLine = in.readLine();
            assertNotNull(statusLine, "Status line should not be null");
            assertTrue(statusLine.startsWith("HTTP/1.1 200"), "Expected HTTP 200 response");

            String header;
            while ((header = in.readLine()) != null && !header.isEmpty()) {
                // Go through headers, but don't check them here
                System.out.println(header);
            }

            // Check if body is returned
            assertEquals(0, socket.getInputStream().available(), "HEAD response should not contain a body");
        }
>>>>>>> 1f9f19d5
    }

    @AfterAll
    void cleanup() throws Exception {
        // Stop server
        if (server != null) {
            server.setShouldRun(false);
        }
        if (serverThread != null) {
            serverThread.join(1000); // Wait up to 5 seconds for server to stop
        }

        // Clean up test files
        try (Stream<Path> stream = Files.walk(Path.of("./TEST_DIST"))) {
            stream.sorted(Comparator.reverseOrder())
                    .map(Path::toFile)
                    .forEach(File::delete);
        } catch (IOException e) {
            throw new IOException("Error while cleaning up test directory: " + e.getMessage(), e);
        }
    }
}<|MERGE_RESOLUTION|>--- conflicted
+++ resolved
@@ -325,34 +325,6 @@
     }
 
     @Test
-<<<<<<< HEAD
-    @DisplayName("Server always returns a content-length header in response")
-    void testContentLengthHeader() throws Exception {
-
-        // call API that will return contents of test file
-        HttpRequest request = HttpRequest.newBuilder()
-                .uri(URI.create("http://localhost:80"))
-                .GET()
-                .build();
-
-        HttpResponse<String> response = httpClient.send(request,
-                HttpResponse.BodyHandlers.ofString());
-
-        // Validate that Content-Length matches response body size
-        assertEquals(String.valueOf(response.body().getBytes().length), response.headers().firstValue("Content-Length").get());
-
-        // call API with non-existent file
-        request = HttpRequest.newBuilder()
-                .uri(URI.create("http://localhost:80/nonexistent.txt"))
-                .GET()
-                .build();
-
-        response = httpClient.send(request,
-                HttpResponse.BodyHandlers.ofString());
-                
-        // again validation
-        assertEquals(String.valueOf(response.body().getBytes().length), response.headers().firstValue("Content-Length").get());
-=======
     @DisplayName("Server should respond with headers for HEAD requests")
     void serverRespondsWithHeadersForFile() throws Exception {
         Files.writeString(Path.of(defaultDistDirectory.toString(), "newfile.txt"), "New content");
@@ -378,8 +350,34 @@
 
             // Check if body is returned
             assertEquals(0, socket.getInputStream().available(), "HEAD response should not contain a body");
-        }
->>>>>>> 1f9f19d5
+     }
+    @Test  
+    @DisplayName("Server always returns a content-length header in response")
+    void testContentLengthHeader() throws Exception {
+
+        // call API that will return contents of test file
+        HttpRequest request = HttpRequest.newBuilder()
+                .uri(URI.create("http://localhost:80"))
+                .GET()
+                .build();
+
+        HttpResponse<String> response = httpClient.send(request,
+                HttpResponse.BodyHandlers.ofString());
+
+        // Validate that Content-Length matches response body size
+        assertEquals(String.valueOf(response.body().getBytes().length), response.headers().firstValue("Content-Length").get());
+
+        // call API with non-existent file
+        request = HttpRequest.newBuilder()
+                .uri(URI.create("http://localhost:80/nonexistent.txt"))
+                .GET()
+                .build();
+
+        response = httpClient.send(request,
+                HttpResponse.BodyHandlers.ofString());
+                
+        // again validation
+        assertEquals(String.valueOf(response.body().getBytes().length), response.headers().firstValue("Content-Length").get());
     }
 
     @AfterAll
