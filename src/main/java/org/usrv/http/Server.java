package org.usrv.http;

import lombok.Getter;
import lombok.Setter;
import org.slf4j.Logger;

import org.slf4j.LoggerFactory;
import org.slf4j.MDC;
import org.usrv.config.ServerConfig;
import org.usrv.exceptions.InvalidRequestException;
import org.usrv.file.PathResolver;
import org.usrv.file.StaticFile;
import org.usrv.exceptions.RequestParsingException;

import java.io.BufferedReader;
import java.io.FileNotFoundException;
import java.io.IOException;
import java.io.InputStreamReader;
import java.io.PrintStream;
import java.net.ServerSocket;
import java.net.Socket;
import java.nio.file.Path;
import java.util.*;
import java.util.concurrent.ConcurrentHashMap;
import java.util.concurrent.Executors;

public class Server {
    public final int port;

    @Setter
    @Getter
    private boolean shouldRun = true;

    private final ServerConfig serverConfig;

    private final Map<Path, Response> cache = new ConcurrentHashMap<>();

    private final static Logger logger = LoggerFactory.getLogger(Server.class);

    public Server() {
        this(ServerConfig.getDefaultConfig());
    }

    public Server(ServerConfig config) {
        this.serverConfig = config;
        this.port = config.port();
    }

    public void start() {
        try (ServerSocket socket = new ServerSocket(port, 1000)) {
            System.out.printf("Server started at port: %s%n", port);

            try (var executor = Executors.newVirtualThreadPerTaskExecutor()) {
                while (shouldRun) {
                    Socket clientSocket = socket.accept();
                    // Check if shutdown was requested while this thread was waiting
                    if (!shouldRun) {
                        logger.debug("Server shutdown requested, closing connection");
                        return;
                    }
                    clientSocket.setSoTimeout(30000);
                    executor.submit(() -> {
                        try {
                            handleRequest(clientSocket);
                        } catch (Throwable t) {
                            logger.error("Fatal error in request handler: {}", t.getMessage(), t);
                        }
                    });
                }
            }
        } catch (IOException e) {
            throw new RuntimeException(e);
        }
    }

    public void stop() {
        shouldRun = false;
    }

    private void handleRequest(Socket socket) {
        String requestId = UUID.randomUUID().toString();
        MDC.put("requestId", requestId);

        try (
<<<<<<< HEAD
            socket;
            BufferedReader in = new BufferedReader(new InputStreamReader(socket.getInputStream()));
            PrintWriter out = new PrintWriter(socket.getOutputStream(), true)
=======
                socket;
                BufferedReader in = new BufferedReader(new InputStreamReader(socket.getInputStream()));
                PrintStream out = new PrintStream(socket.getOutputStream(), true)
>>>>>>> 1cd69039
        ) {
            boolean keepAlive = true;

            while (keepAlive) {
                Response response;
                Path filePath = null;
                ClientRequest request;
                PathResolver pathResolver = new PathResolver(serverConfig);

                try {
                    logger.debug("Parse request");
                    request = ClientRequest.parseBuffer(in);

                    logger.debug("Validate request");
                    request.validate();

                    keepAlive = request.isKeepAlive();

<<<<<<< HEAD
                    logger.debug("Resolve file path");
                    filePath = pathResolver.resolveRequest(request);

                    boolean isHeadMethod = request.method().equals("HEAD");

                    logger.debug("Check cache");
                    if (cache.containsKey(filePath)) {
                        response = cache.get(filePath);
                        response.setHeader("Connection", keepAlive ? "keep-alive" : "close");
                    } else {
                        try {
                            logger.debug("Open file");
                            StaticFile file = new StaticFile(filePath);
                            logger.debug("Get file contents");
                            String body = file.getFileContents();
                            logger.debug("Create response");
                            response = new Response(200);
                            response.setHeader("Content-Type", file.getMimeType());
                            response.setHeader("Connection", keepAlive ? "keep-alive" : "close");

                            if (!isHeadMethod) {
                                response.setBody(body);
                                cache.put(filePath, response);
                            }
                        } catch (FileNotFoundException e) {
                            response = new Response(404);
=======
                logger.debug("Check cache");
                if (cache.containsKey(filePath)) {
                    response = cache.get(filePath);
                } else {
                    try {
                        logger.debug("Open file");
                        StaticFile file = new StaticFile(filePath);
                        logger.debug("Get file contents");
                        byte[] body = file.getFileContents();
                        logger.debug("Create response");
                        response = new Response(200);
                        response.setHeader("Content-Type", file.getMimeType());
                        response.setHeader("Content-Length", String.valueOf(body.length));
                        response.setHeader("Connection", "close");
                        logger.debug("Added headers");

                        if (!isHeadMethod) {
                            response.setBody(body);
                            logger.debug("Added body");
                            cache.put(filePath, response);
>>>>>>> 1cd69039
                        }
                    }
                } catch (RequestParsingException | InvalidRequestException e) {
                    logger.warn("Error processing request: {}", e.getMessage());
                    response = new Response(400);
                    keepAlive = false;
                } catch (java.net.SocketTimeoutException e) {
                    logger.warn("Socket timeout occurred, closing connection.");
                    break;
                }
<<<<<<< HEAD

                out.println(response);
                out.flush();
=======
            } catch (RequestParsingException | InvalidRequestException e) {
                response = new Response(400);
            }
            if (!response.headers.containsKey("Content-Length")) {
                response.setHeader("Content-Length", "0");
            }
            out.print(response.getFullResponseHeaders());
            out.writeBytes(response.getBody());
            out.flush();
>>>>>>> 1cd69039

                if (filePath == null) {
                    logger.info("Sent {} response", response.getStatusCode());
                } else {
                    logger.info("Sent {} response for file {}", response.getStatusCode(), filePath);
                }

                if (!keepAlive) {
                    logger.debug("Closing connection as per request.");
                    break;
                }
            }
        } catch (java.net.SocketTimeoutException e) {
            logger.warn("Socket timeout occurred while processing request: {}", e.getMessage());
        } catch (IOException e) {
            logger.error("I/O error handling request: {}", e.getMessage(), e);
        } catch (Exception e) {
            logger.error("Uncaught exception in request handler: {}", e.getMessage(), e);
        } finally {
            MDC.remove("requestId");
        }
    }
}<|MERGE_RESOLUTION|>--- conflicted
+++ resolved
@@ -82,15 +82,9 @@
         MDC.put("requestId", requestId);
 
         try (
-<<<<<<< HEAD
             socket;
             BufferedReader in = new BufferedReader(new InputStreamReader(socket.getInputStream()));
             PrintWriter out = new PrintWriter(socket.getOutputStream(), true)
-=======
-                socket;
-                BufferedReader in = new BufferedReader(new InputStreamReader(socket.getInputStream()));
-                PrintStream out = new PrintStream(socket.getOutputStream(), true)
->>>>>>> 1cd69039
         ) {
             boolean keepAlive = true;
 
@@ -109,7 +103,6 @@
 
                     keepAlive = request.isKeepAlive();
 
-<<<<<<< HEAD
                     logger.debug("Resolve file path");
                     filePath = pathResolver.resolveRequest(request);
 
@@ -118,47 +111,28 @@
                     logger.debug("Check cache");
                     if (cache.containsKey(filePath)) {
                         response = cache.get(filePath);
-                        response.setHeader("Connection", keepAlive ? "keep-alive" : "close");
                     } else {
                         try {
                             logger.debug("Open file");
                             StaticFile file = new StaticFile(filePath);
                             logger.debug("Get file contents");
-                            String body = file.getFileContents();
+        
+                            String bodyString = file.getFileContents();
+                            byte[] body = bodyString.getBytes();
+
                             logger.debug("Create response");
                             response = new Response(200);
                             response.setHeader("Content-Type", file.getMimeType());
+                            response.setHeader("Content-Length", String.valueOf(body.length));
                             response.setHeader("Connection", keepAlive ? "keep-alive" : "close");
 
                             if (!isHeadMethod) {
                                 response.setBody(body);
+                                logger.debug("Added body");
                                 cache.put(filePath, response);
                             }
-                        } catch (FileNotFoundException e) {
-                            response = new Response(404);
-=======
-                logger.debug("Check cache");
-                if (cache.containsKey(filePath)) {
-                    response = cache.get(filePath);
-                } else {
-                    try {
-                        logger.debug("Open file");
-                        StaticFile file = new StaticFile(filePath);
-                        logger.debug("Get file contents");
-                        byte[] body = file.getFileContents();
-                        logger.debug("Create response");
-                        response = new Response(200);
-                        response.setHeader("Content-Type", file.getMimeType());
-                        response.setHeader("Content-Length", String.valueOf(body.length));
-                        response.setHeader("Connection", "close");
-                        logger.debug("Added headers");
-
-                        if (!isHeadMethod) {
-                            response.setBody(body);
-                            logger.debug("Added body");
-                            cache.put(filePath, response);
->>>>>>> 1cd69039
-                        }
+                    } catch (FileNotFoundException e) {
+                        response = new Response(404);
                     }
                 } catch (RequestParsingException | InvalidRequestException e) {
                     logger.warn("Error processing request: {}", e.getMessage());
@@ -168,21 +142,10 @@
                     logger.warn("Socket timeout occurred, closing connection.");
                     break;
                 }
-<<<<<<< HEAD
 
-                out.println(response);
+                out.print(response.getFullResponseHeaders());
+                out.writeBytes(response.getBody());
                 out.flush();
-=======
-            } catch (RequestParsingException | InvalidRequestException e) {
-                response = new Response(400);
-            }
-            if (!response.headers.containsKey("Content-Length")) {
-                response.setHeader("Content-Length", "0");
-            }
-            out.print(response.getFullResponseHeaders());
-            out.writeBytes(response.getBody());
-            out.flush();
->>>>>>> 1cd69039
 
                 if (filePath == null) {
                     logger.info("Sent {} response", response.getStatusCode());
