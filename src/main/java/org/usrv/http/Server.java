--- conflicted
+++ resolved
@@ -131,16 +131,11 @@
             } catch (RequestParsingException | InvalidRequestException e) {
                 response = new Response(400);
             }
-<<<<<<< HEAD
-
-            out.print(response.getFullResponseHeaders());
-            out.writeBytes(response.getBody());
-=======
             if (!response.headers.containsKey("Content-Length")) {
                 response.setHeader("Content-Length", "0");
             }
-            out.println(response);
->>>>>>> ba1c4614
+            out.print(response.getFullResponseHeaders());
+            out.writeBytes(response.getBody());
             out.flush();
 
             if (filePath == null) {
